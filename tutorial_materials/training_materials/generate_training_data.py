#!/usr/bin/env python
import argparse
import os
from tqdm import tqdm

import numpy as np
import tensorflow as tf

from basenji.dna_io import dna_1hot

np.random.seed(39)

'''
Name

Description...
'''

################################################################################
# main
################################################################################
def main():
    parser = argparse.ArgumentParser(description="Generate synthetic training samples")
    parser.add_argument(
        "--seq_length", 
        type=int, 
        help="Length of the sequence (integer value)", 
        default=8192 # 2^13
    )
    parser.add_argument(
        "--bin_size", 
        type=int, 
        help="Size of the bin (integer value)", 
        default=128
    )
    parser.add_argument(
        "--diagonal_offset", 
        type=int, 
        help="Offset for diagonal indices (integer value)", 
        default=2
    )
    parser.add_argument(
        "--seqs_per_tfr", 
        type=int, 
        help="Number of sequences per TFR (integer value)", 
        default=8 
    )
    parser.add_argument(
    "--num_training_batch", 
    type=int, 
    help="Number of training batches (integer value)", 
    default=30
    )
    parser.add_argument(
        "--num_validation_batch", 
        type=int, 
        help="Number of validation batches (integer value)", 
        default=10
    )
    parser.add_argument(
        "--num_test_batch", 
        type=int, 
        help="Number of test batches (integer value)", 
        default=10
    )
    args = parser.parse_args()

    seqs_per_tfr = args.seqs_per_tfr
    num_training_batch = args.num_training_batch
    num_validation_batch = args.num_validation_batch
    num_test_batch = args.num_test_batch
    seq_length = args.seq_length
    bin_size = args.bin_size
    diagonal_offset = args.diagonal_offset

    out_dir = '/content/akita_tutorial/tutorial_materials/training_materials/tfrecords'
    if not os.path.isdir(out_dir):
        os.mkdir(out_dir)

    seq_bins = seq_length // bin_size
    split_labels = ['train', 'valid', 'test']

    triu_tup = np.triu_indices(seq_bins, diagonal_offset)

    for split_label in split_labels:
<<<<<<< HEAD
        if split_label == 'train': 
            num_seqs = seqs_per_tfr * num_training_batch
        if split_label == 'valid': 
            num_seqs = seqs_per_tfr * num_validation_batch     
        if split_label == 'test': 
            num_seqs = seqs_per_tfr * num_test_batch      
=======
        seqs_per_tfr = 8 #batch size
        if split_label == 'train': 
            num_seqs = 8 * 50
        if split_label == 'valid': 
            num_seqs = 8 * 10     
        if split_label == 'test': 
            num_seqs = 8 * 10      
>>>>>>> 08fdedb5
        num_tfr = num_seqs // seqs_per_tfr

        ### define motif 
        ctcf_consensus = ['C','C','G','C','G','A','G','G','T','G','G','C','A','G']
        ctcf_revcomp   = ['C','T','G','C','C','A','C','C','T','C','G','C','G','G']
        ctcf_consensus= np.array(ctcf_consensus)
        ctcf_revcomp = np.array(ctcf_revcomp)
        motif_len = len(ctcf_consensus)
        spacer_len = 10

        # define options
        tf_opts = tf.io.TFRecordOptions(compression_type='ZLIB')

        for ti in tqdm(range(num_tfr)):
            tfr_file = '%s/%s-%d.tfr' % (out_dir, split_label, ti)

            with tf.io.TFRecordWriter(tfr_file, tf_opts) as writer:

                for si in range(seqs_per_tfr):

                    num_boundaries = np.random.randint(4,8)
                    boundary_positions = np.sort(np.random.choice(np.arange(
                                            motif_len +spacer_len//2 +1, seq_length -motif_len -spacer_len//2), num_boundaries,replace=False) )
                    boundary_positions = np.array( [0] + list(boundary_positions) + [seq_length])

                    # create a random mask
                    maskMatrix = np.ones((seq_bins,seq_bins))
                    maskMatrix = maskMatrix.astype('float16')
                    maskMatrix = maskMatrix[triu_tup].reshape((-1, 1))

                    

                    targetMatrix = np.zeros((seq_bins,seq_bins))
                    for i in range(len(boundary_positions)-1):
                        s = boundary_positions[i] //bin_size
                        e = boundary_positions[i+1] //bin_size
                        targetMatrix[ s:e,s:e] = 1
                        if s + 4 < seq_bins and e - 4 > 0:
                            targetMatrix[(s+2):(e-2),(s+2):(e-2)] = 0.75
                            targetMatrix[(s+4):(e-4),(s+4):(e-4)] = 0.5
                    
                    seq_dna = np.random.choice(['A','C','G','T'], size=seq_length, p= [.25,.25,.25,.25])
                    for i in range(1,len(boundary_positions)-1):
                        seq_dna[boundary_positions[i]-motif_len - spacer_len//2:boundary_positions[i]- spacer_len//2 ]  = ctcf_consensus
                        seq_dna[boundary_positions[i] + spacer_len//2: boundary_positions[i] + motif_len + spacer_len//2 ]  =ctcf_revcomp


                    # collapse list
                    seq_dna = ''.join(seq_dna)

                    # 1 hot code
                    seq_1hot = dna_1hot(seq_dna)


                    # compute targets
                    seq_targets = targetMatrix.astype('float16')
                    seq_targets = seq_targets[triu_tup].reshape((-1, 1))


                    # make example
                    example = tf.train.Example(features=tf.train.Features(feature={
                    'sequence': _bytes_feature(seq_1hot.flatten().tostring()),
                    'target': _bytes_feature(seq_targets[:, :].flatten().tostring()),
                    'mask': _bytes_feature(maskMatrix[:, :].flatten().tostring())
                    }))

                    # write example
                    writer.write(example.SerializeToString())

def _bytes_feature(value):
  return tf.train.Feature(bytes_list=tf.train.BytesList(value=[value]))

################################################################################
# __main__
################################################################################
if __name__ == '__main__':
    main() <|MERGE_RESOLUTION|>--- conflicted
+++ resolved
@@ -83,22 +83,12 @@
     triu_tup = np.triu_indices(seq_bins, diagonal_offset)
 
     for split_label in split_labels:
-<<<<<<< HEAD
         if split_label == 'train': 
             num_seqs = seqs_per_tfr * num_training_batch
         if split_label == 'valid': 
             num_seqs = seqs_per_tfr * num_validation_batch     
         if split_label == 'test': 
             num_seqs = seqs_per_tfr * num_test_batch      
-=======
-        seqs_per_tfr = 8 #batch size
-        if split_label == 'train': 
-            num_seqs = 8 * 50
-        if split_label == 'valid': 
-            num_seqs = 8 * 10     
-        if split_label == 'test': 
-            num_seqs = 8 * 10      
->>>>>>> 08fdedb5
         num_tfr = num_seqs // seqs_per_tfr
 
         ### define motif 
