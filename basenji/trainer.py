# Copyright 2017 Calico LLC
#
# Licensed under the Apache License, Version 2.0 (the "License");
# you may not use this file except in compliance with the License.
# You may obtain a copy of the License at
#
#     https://www.apache.org/licenses/LICENSE-2.0
#
# Unless required by applicable law or agreed to in writing, software
# distributed under the License is distributed on an "AS IS" BASIS,
# WITHOUT WARRANTIES OR CONDITIONS OF ANY KIND, either express or implied.
# See the License for the specific language governing permissions and
# limitations under the License.
# =========================================================================
"""SeqNN trainer"""
import time

import numpy as np
import tensorflow as tf
from tensorflow.python.ops import math_ops
from tensorflow.python.framework import ops
from tensorflow.python.framework import dtypes

from basenji import layers
from basenji import metrics

class Trainer:
  def __init__(self, params, train_data, eval_data, out_dir):
    self.params = params
    self.train_data = train_data
    self.eval_data = eval_data
    self.out_dir = out_dir
    self.compiled = False

    # loss
    loss_name = self.params.get('loss','poisson')
    if loss_name.lower() == 'mse':
      self.loss_fn = tf.keras.losses.MSE()
    else:
      self.loss_fn = tf.keras.losses.Poisson()

    # optimizer
    self.make_optimizer()

    # early stopping
    self.patience = self.params.get('patience', 20)

    # compute batches/epoch
    self.train_epoch_batches = train_data.batches_per_epoch()
    self.eval_epoch_batches = eval_data.batches_per_epoch()
    self.train_epochs = self.params.get('train_epochs', 1000)

  def compile(self, model):
<<<<<<< HEAD
    loss = self.params.get('loss','poisson')

    sample_weights =  self.params.get('sample_weights',None)
    num_targets = model.output_shape[-1]
    if sample_weights is not None:
      if len(sample_weights) != num_targets:
        raise ValueError('number of sample_weights != number of targets')
      else:
        sample_weights = np.array(sample_weights)
      if ('mse' in loss):
        def weighted_mse(ytrue, ypred, weights=sample_weights):
          weights = math_ops.cast(ops.convert_to_tensor(weights),dtypes.float32)
          print('sample weights', sample_weights)
          return tf.keras.backend.mean(  weights * tf.keras.backend.square(ytrue-ypred) ,axis=-1)
        loss = weighted_mse
        print('using weighted mse')
      else:
        raise ValueError('no custom weighted loss defined')

    num_targets = model.output_shape[-1]
    model.compile(loss=loss,
=======

    num_targets = model.output_shape[-1]
    model.compile(loss=self.loss_fn,
>>>>>>> 3c533017
                  optimizer=self.optimizer,
                  metrics=[metrics.PearsonR(num_targets), metrics.R2(num_targets)])
    self.compiled = True

  def fit(self, model):
    if not self.compiled:
      self.compile(model)

    callbacks = [
      tf.keras.callbacks.EarlyStopping(patience=self.patience, monitor='val_loss', verbose=1),
      tf.keras.callbacks.TensorBoard(self.out_dir),
      tf.keras.callbacks.ModelCheckpoint('%s/model_check.h5'%self.out_dir),
      tf.keras.callbacks.ModelCheckpoint('%s/model_best.h5'%self.out_dir, save_best_only=True, monitor='val_loss', verbose=1)]

    model.fit(
      self.train_data.dataset,
      epochs=self.train_epochs,
      steps_per_epoch=self.train_epoch_batches,
      callbacks=callbacks,
      validation_data=self.eval_data.dataset,
      validation_steps=self.eval_epoch_batches)


  def fit_tape(self, model):
    if not self.compiled:
      self.compile(model)

    # metrics
    num_targets = model.output_shape[-1]
    train_loss = tf.keras.metrics.Poisson()
    train_r = metrics.PearsonR(num_targets)
    valid_r = metrics.PearsonR(num_targets)

    # @tf.function
    def train_step(x, y):
      with tf.GradientTape() as tape:
        pred = model(x, training=True)
        loss = self.loss_fn(y, pred)
      train_loss(y, pred)
      train_r(y, pred)
      gradients = tape.gradient(loss, model.trainable_variables)
      self.optimizer.apply_gradients(zip(gradients, model.trainable_variables))

    # improvement variables
    valid_best = np.inf
    valid_ei = 0
    unimproved = 0

    # training loop
    for ei in range(self.train_epochs):
      if unimproved > self.patience:
        break
      else:
        # train
        t0 = time.time()
        si = 0
        for x, y in self.train_data.dataset:
          train_step(x, y)
          si += 1
          if si >= self.train_epoch_batches:
            break

        # print training accuracy
        train_loss_epoch = train_loss.result().numpy()
        train_r_epoch = train_r.result().numpy()
        print('Epoch %d - %ds - train_loss: %.4f - train_r: %.4f' % (ei, (time.time()-t0), train_loss_epoch, train_r_epoch), end='')

        # checkpoint
        model.save('%s/model_check.h5'%self.out_dir)

        # print validation accuracy
        valid_loss, valid_pr, valid_r2 = model.evaluate(self.eval_data.dataset, verbose=0)
        print(' - valid_loss: %.4f - valid_r: %.4f - valid_r2: %.4f' % (valid_loss, valid_pr, valid_r2), end='')

        # check best
        if valid_loss < valid_best:
          print(' - BEST!', end='')
          unimproved = 0
          valid_ei = ei
          valid_best = valid_loss
          model.save('%s/model_best.h5'%self.out_dir)
        else:
          unimproved += 1
        print('', flush=True)

        # reset metrics
        train_loss.reset_states()
        train_r.reset_states()

  def make_optimizer(self):
    # schedule (currently OFF)
    initial_learning_rate = self.params.get('learning_rate', 0.01)
    if False:
      lr_schedule = keras.optimizers.schedules.ExponentialDecay(
        initial_learning_rate,
        decay_steps=self.params.get('decay_steps', 100000),
        decay_rate=self.params.get('decay_rate', 0.96),
        staircase=True)
    else:
      lr_schedule = initial_learning_rate

    clip_norm = self.params.get('clipnorm', None)

    # optimizer
    optimizer_type = self.params.get('optimizer', 'sgd').lower()
    if optimizer_type == 'adam':
      self.optimizer = tf.keras.optimizers.Adam(
          lr=lr_schedule,
          beta_1=self.params.get('adam_beta1',0.9),
          beta_2=self.params.get('adam_beta2',0.999),
          clipnorm=clip_norm)

    elif optimizer_type in ['sgd', 'momentum']:
      self.optimizer = tf.keras.optimizers.SGD(
          lr=lr_schedule,
          momentum=self.params.get('momentum', 0.99),
          clipnorm=clip_norm)

    else:
      print('Cannot recognize optimization algorithm %s' % optimizer_type)
      exit(1)


class EarlyStoppingBest(tf.keras.callbacks.EarlyStopping):
  """Adds printing "best" in verbose mode."""
  def __init__(self, **kwargs):
    super(EarlyStoppingBest, self).__init__(**kwargs)

  def on_epoch_end(self, epoch, logs=None):
    current = self.get_monitor_value(logs)
    if current is None:
      return
    if self.monitor_op(current - self.min_delta, self.best):
      if self.verbose > 0:
        print(' - best!', end='')
      self.best = current
      self.wait = 0
      if self.restore_best_weights:
        self.best_weights = self.model.get_weights()
    else:
      self.wait += 1
      if self.wait >= self.patience:
        self.stopped_epoch = epoch
        self.model.stop_training = True
        if self.restore_best_weights:
          if self.verbose > 0:
            print('Restoring model weights from the end of the best epoch.')
          self.model.set_weights(self.best_weights)<|MERGE_RESOLUTION|>--- conflicted
+++ resolved
@@ -33,7 +33,7 @@
     self.compiled = False
 
     # loss
-    loss_name = self.params.get('loss','poisson')
+    self.loss = self.params.get('loss','poisson')
     if loss_name.lower() == 'mse':
       self.loss_fn = tf.keras.losses.MSE()
     else:
@@ -51,33 +51,8 @@
     self.train_epochs = self.params.get('train_epochs', 1000)
 
   def compile(self, model):
-<<<<<<< HEAD
-    loss = self.params.get('loss','poisson')
-
-    sample_weights =  self.params.get('sample_weights',None)
-    num_targets = model.output_shape[-1]
-    if sample_weights is not None:
-      if len(sample_weights) != num_targets:
-        raise ValueError('number of sample_weights != number of targets')
-      else:
-        sample_weights = np.array(sample_weights)
-      if ('mse' in loss):
-        def weighted_mse(ytrue, ypred, weights=sample_weights):
-          weights = math_ops.cast(ops.convert_to_tensor(weights),dtypes.float32)
-          print('sample weights', sample_weights)
-          return tf.keras.backend.mean(  weights * tf.keras.backend.square(ytrue-ypred) ,axis=-1)
-        loss = weighted_mse
-        print('using weighted mse')
-      else:
-        raise ValueError('no custom weighted loss defined')
-
-    num_targets = model.output_shape[-1]
-    model.compile(loss=loss,
-=======
-
     num_targets = model.output_shape[-1]
     model.compile(loss=self.loss_fn,
->>>>>>> 3c533017
                   optimizer=self.optimizer,
                   metrics=[metrics.PearsonR(num_targets), metrics.R2(num_targets)])
     self.compiled = True
