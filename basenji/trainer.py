--- conflicted
+++ resolved
@@ -14,13 +14,6 @@
 # =========================================================================
 """SeqNN trainer"""
 
-<<<<<<< HEAD
-from absl import flags
-
-import numpy as np
-
-=======
->>>>>>> 4454c027
 import tensorflow as tf
 from tensorflow.python.ops import math_ops
 from tensorflow.python.framework import ops
@@ -77,7 +70,6 @@
   def fit(self, model):
     if not self.compiled:
       self.compile(model)
-
 
     callbacks = [
       tf.keras.callbacks.EarlyStopping(patience=self.patience, monitor='val_loss', verbose=1),
