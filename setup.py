--- conflicted
+++ resolved
@@ -17,14 +17,9 @@
     license=license,
     packages=find_packages(exclude=('tests', 'docs')),
     install_requires=[
-<<<<<<< HEAD
-        'h5py', 'joblib', 'matplotlib', 'networkx', 'numpy', 'pandas', 'pyBigWig',
-        'pysam', 'scipy', 'seaborn', 'scikit-learn', 'statsmodels'
-=======
         'h5py', 'joblib', 'matplotlib', 'networkx', 'numpy', 'pandas',
         'pillow', 'pyBigWig', 'pysam', 'scipy', 'seaborn',
         'scikit-learn', 'statsmodels', 'tensorflow'
->>>>>>> 518b095c
     ])
 
 # fetch
