--- conflicted
+++ resolved
@@ -108,11 +108,7 @@
   eval_data = dataset.SeqDataset(tfr_pattern_path,
     params_train['batch_size'],
     params_model['seq_length'],
-<<<<<<< HEAD
-    data_stats['target_length']
-=======
     data_stats['target_length'],
->>>>>>> d84c1376
     tf.estimator.ModeKeys.EVAL)
 
   # initialize model
