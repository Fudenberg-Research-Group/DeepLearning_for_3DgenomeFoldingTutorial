#!/usr/bin/env python
from optparse import OptionParser
import joblib
import os
import pdb

import h5py
import numpy as np
from sklearn.ensemble import RandomForestClassifier
from sklearn.metrics import roc_auc_score, roc_curve
from sklearn.model_selection import KFold

import matplotlib
import matplotlib.pyplot as plt
import seaborn as sns

from basenji.dna_io import dna_1hot

'''
basenji_bench_classify.py
'''

################################################################################
# main
################################################################################
def main():
    usage = 'usage: %prog [options] <sadp_file> <sadn_file>'
    parser = OptionParser(usage)
    parser.add_option('-a', dest='abs_value',
            default=False, action='store_true')
    parser.add_option('-i', dest='iterations',
            default=1, type='int',
            help='Cross-validation iterations [Default: %default]')
    parser.add_option('--indel', dest='indel',
            default=False, action='store_true',
            help='Add indel size as feature [Default: %default]')
    parser.add_option('--iscale', dest='indel_scale',
            default=0.1, type='float',
            help='Scale indel SAD  [Default: %default]')
    parser.add_option('-l', dest='log',
            default=False, action='store_true')
    parser.add_option('-m', dest='model_pkl',
            help='Dimension reduction model')
    parser.add_option('--msl', dest='msl',
            default=1, type='int',
            help='Random forest min_samples_leaf [Default: %default]')
    parser.add_option('-o', dest='out_dir',
            default='class_out')
    parser.add_option('-p', dest='parallel_threads',
            default=1, type='int',
            help='Parallel threads passed to scikit-learn n_jobs [Default: %default]')
    parser.add_option('-r', dest='random_seed',
            default=None, type='int')
    parser.add_option('-s', dest='save_preds',
            default=False, action='store_true',
            help='Save predictions across iterations [Default: %default]')
    parser.add_option('--stat', dest='sad_stat',
            default='SAD',
            help='HDF5 key stat to consider. [Default: %default]')
    (options,args) = parser.parse_args()

    if len(args) != 2:
        parser.error('Must provide positive and negative variant predictions.')
    else:
        sadp_file = args[0]
        sadn_file = args[1]

    np.random.seed(options.random_seed)

    if not os.path.isdir(options.out_dir):
        os.mkdir(options.out_dir)

    # read dimension reduction model
    if options.model_pkl:
        model = joblib.load(options.model_pkl)

    # read positive/negative variants
    Xp = read_sad(sadp_file, options.sad_stat)
    Xn = read_sad(sadn_file, options.sad_stat)
    if options.log:
        Xp = np.arcsinh(Xp)
        Xn = np.arcsinh(Xn)
    if options.abs_value:
        Xp = np.abs(Xp)
        Xn = np.abs(Xn)
    if options.model_pkl:
        Xp = model.transform(Xp)
        Xn = model.transform(Xn)

    if options.indel:
        Ip = read_indel(sadp_file)
        In = read_indel(sadn_file)
        Ip = np.expand_dims(Ip, axis=-1)
        In = np.expand_dims(In, axis=-1)
        Xp = np.concatenate([Xp,Ip], axis=1)
        Xn = np.concatenate([Xn,In], axis=1)
    elif options.indel_scale != 1:
        Ip = read_indel(sadp_file, indel_bool=True)
        In = read_indel(sadn_file, indel_bool=True)
        Xp[Ip] = options.indel_scale*Xp[Ip]
        Xn[Ip] = options.indel_scale*Xn[Ip]

    # combine
    X = np.concatenate([Xp, Xn], axis=0)
    y = np.array([True]*Xp.shape[0] + [False]*Xn.shape[0], dtype='bool')

    # train classifier
    if X.shape[1] == 1:
        aurocs, fpr_folds, tpr_folds, fpr_mean, tpr_mean = fold_roc(X, y, folds=8)
    else:
        # aurocs, fpr_folds, tpr_folds, fpr_full, tpr_full = ridge_roc(X, y, folds=8, alpha=10000)
        aurocs, fpr_folds, tpr_folds, fpr_mean, tpr_mean, preds = randfor_roc(X, y, folds=8,
                iterations=options.iterations, min_samples_leaf=options.msl,
                random_state=options.random_seed, n_jobs=options.parallel_threads)

        # save preds
        if options.save_preds:
            np.save('%s/preds.npy' % options.out_dir, preds)

        # save full model
        model = randfor_full(X, y, min_samples_leaf=options.msl)
        joblib.dump(model, '%s/model.pkl' % options.out_dir)

    # save
    np.save('%s/aurocs.npy' % options.out_dir, aurocs)
    np.save('%s/fpr_mean.npy' % options.out_dir, fpr_mean)
    np.save('%s/tpr_mean.npy' % options.out_dir, tpr_mean)

    # print stats
    stats_out = open('%s/stats.txt' % options.out_dir, 'w')
    auroc_stdev = np.std(aurocs) / np.sqrt(len(aurocs))
    print('AUROC: %.4f (%.4f)' % (np.mean(aurocs), auroc_stdev), file=stats_out)
    stats_out.close()

    # plot roc
    plot_roc(fpr_folds, tpr_folds, options.out_dir)


def fold_roc(X, y, folds=8, random_state=44):
    """Compute ROC for a single value, sans model."""
    aurocs = []
    fpr_folds = []
    tpr_folds = []

    fpr_mean = np.linspace(0, 1, 256)
    tpr_mean = []

    # preds_full = np.zeros(y.shape)

    kf = KFold(n_splits=folds, shuffle=True, random_state=random_state)

    for train_index, test_index in kf.split(X):
        # predict test set (as is)
        preds = X[test_index,:]

        # save
        # preds_full[test_index] = preds.squeeze()

        # compute ROC curve
        fpr, tpr, _ = roc_curve(y[test_index], preds)
        fpr_folds.append(fpr)
        tpr_folds.append(tpr)

        interp_tpr = np.interp(fpr_mean, fpr, tpr)
        interp_tpr[0] = 0.0
        tpr_mean.append(interp_tpr)

        # compute AUROC
        aurocs.append(roc_auc_score(y[test_index], preds))

    # fpr_full, tpr_full, _ = roc_curve(y, preds_full)
    tpr_mean = np.array(tpr_mean).mean(axis=0)

    return np.array(aurocs), np.array(fpr_folds), np.array(tpr_folds), fpr_mean, tpr_mean


def plot_roc(fprs, tprs, out_dir):
    plt.figure(figsize=(4,4))

    for fi in range(len(fprs)):
        plt.plot(fprs[fi], tprs[fi], alpha=0.25)

    ax = plt.gca()
    ax.set_xlabel('False positive rate')
    ax.set_ylabel('True positive rate')

    sns.despine()
    plt.tight_layout()

    plt.savefig('%s/roc.pdf' % out_dir)
    plt.close()


def randfor_full(X, y, min_samples_leaf=1, random_state=None, n_jobs=1):
    """Compute a single random forest on the full data."""
    model = RandomForestClassifier(n_estimators=100, max_features='log2', max_depth=64,
                                   min_samples_leaf=min_samples_leaf, min_samples_split=2,
                                   random_state=random_state, n_jobs=n_jobs)
    model.fit(X, y)
    return model


<<<<<<< HEAD

def randfor_roc(X, y, folds=8, iterations=1, 
    min_samples_leaf=1, random_state=None, n_jobs=1):
=======
def randfor_roc(X, y, folds=8, msl=1, iterations=1, random_state=None, n_jobs=1):
>>>>>>> e5b205f4
    """Compute ROC using a random forest."""
    aurocs = []
    fpr_folds = []
    tpr_folds = []
    fpr_fulls = []
    tpr_fulls = []
    preds_return = []

    fpr_mean = np.linspace(0, 1, 256)
    tpr_mean = []

    for i in range(iterations):
        rs_iter = random_state + i
        preds_full = np.zeros(y.shape)

        kf = KFold(n_splits=folds, shuffle=True, random_state=rs_iter)

        for train_index, test_index in kf.split(X):
            # fit model
            if random_state is None:
                rs_rf = None
            else:
                rs_rf = rs_iter+test_index[0]
            model = RandomForestClassifier(n_estimators=100, max_features='log2', max_depth=64,
<<<<<<< HEAD
                                           min_samples_leaf=min_samples_leaf, min_samples_split=2,
=======
                                           min_samples_leaf=msl, min_samples_split=2,
>>>>>>> e5b205f4
                                           random_state=rs_rf, n_jobs=n_jobs)
            model.fit(X[train_index,:], y[train_index])

            # predict test set
            preds = model.predict_proba(X[test_index,:])[:,1]

            # save
            preds_full[test_index] = preds.squeeze()

            # compute ROC curve
            fpr, tpr, _ = roc_curve(y[test_index], preds)
            fpr_folds.append(fpr)
            tpr_folds.append(tpr)

            interp_tpr = np.interp(fpr_mean, fpr, tpr)
            interp_tpr[0] = 0.0
            tpr_mean.append(interp_tpr)

            # compute AUROC
            aurocs.append(roc_auc_score(y[test_index], preds))

        fpr_full, tpr_full, _ = roc_curve(y, preds_full)
        fpr_fulls.append(fpr_full)
        tpr_fulls.append(tpr_full)
        preds_return.append(preds_full)

    aurocs = np.array(aurocs)
    tpr_mean = np.array(tpr_mean).mean(axis=0)
    preds_return = np.array(preds_return).T

    return aurocs, fpr_folds, tpr_folds, fpr_mean, tpr_mean, preds_return

def read_indel(sad_file, indel_abs=True, indel_bool=False):
    with h5py.File(sad_file, 'r') as sad_open:
        try:
            ref_alleles = [ra.decode('UTF-8') for ra in sad_open['ref_allele']]
            alt_alleles = [aa.decode('UTF-8') for aa in sad_open['alt_allele']]
        except KeyError:
            ref_alleles = [ra.decode('UTF-8') for ra in sad_open['ref']]
            alt_alleles = [aa.decode('UTF-8') for aa in sad_open['alt']]
    num_variants = len(ref_alleles)
    indels = np.array([len(ref_alleles[vi])-len(alt_alleles[vi]) for vi in range(num_variants)])
    if indel_abs:
        indels = np.abs(indels)
    if indel_bool:
        indels = (indels != 0)
    return indels

def read_sad(sad_file, sad_stat):
    with h5py.File(sad_file, 'r') as sad_open:
        sad = np.array(sad_open[sad_stat], dtype='float64')
    return sad


################################################################################
# __main__
################################################################################
if __name__ == '__main__':
    main()<|MERGE_RESOLUTION|>--- conflicted
+++ resolved
@@ -200,13 +200,8 @@
     return model
 
 
-<<<<<<< HEAD
-
 def randfor_roc(X, y, folds=8, iterations=1, 
     min_samples_leaf=1, random_state=None, n_jobs=1):
-=======
-def randfor_roc(X, y, folds=8, msl=1, iterations=1, random_state=None, n_jobs=1):
->>>>>>> e5b205f4
     """Compute ROC using a random forest."""
     aurocs = []
     fpr_folds = []
@@ -231,11 +226,7 @@
             else:
                 rs_rf = rs_iter+test_index[0]
             model = RandomForestClassifier(n_estimators=100, max_features='log2', max_depth=64,
-<<<<<<< HEAD
                                            min_samples_leaf=min_samples_leaf, min_samples_split=2,
-=======
-                                           min_samples_leaf=msl, min_samples_split=2,
->>>>>>> e5b205f4
                                            random_state=rs_rf, n_jobs=n_jobs)
             model.fit(X[train_index,:], y[train_index])
 
